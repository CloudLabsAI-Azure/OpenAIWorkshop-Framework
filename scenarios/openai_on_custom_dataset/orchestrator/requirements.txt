--- conflicted
+++ resolved
@@ -1,15 +1,3 @@
-<<<<<<< HEAD
-# DO NOT include azure-functions-worker in this file
-# The Python Worker is managed by Azure Functions platform
-# Manually managing azure-functions-worker may cause unexpected issues
-
-azure-functions
-openai
-azure-kusto-data==4.0.2
-pandas
-pyodbc
-azure-search-documents==11.4.0b3
-=======
 # DO NOT include azure-functions-worker in this file
 # The Python Worker is managed by Azure Functions platform
 # Manually managing azure-functions-worker may cause unexpected issues
@@ -21,5 +9,4 @@
 pyodbc
 azure-search-documents==11.4.0b3
 azure-ai-formrecognizer
-python-dotenv
->>>>>>> e081c56a
+python-dotenv