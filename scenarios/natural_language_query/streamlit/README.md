# Overview
This application demonstrates the of Open AI (ChatGPT/GPT-4) to help answer business questions by performing advanced data analytic tasks on a business database.
Examples of questions are:
- Simple: Show me daily revenue trends in 2016  per region
- More difficult: Is that true that top 20% customers generate 80% revenue in 2016?
- Advanced: Forecast monthly revenue for next 12 months starting from June-2018
The application supports Python's built-in SQLITE as well as your own Microsoft SQL Server.
<<<<<<< HEAD
# Quick start with hosted demo application 
1. Go to our hosted demo at https://app-web-ulajovkr7vyd4.azurewebsites.net/ if you do not want to install yourself.
3. Enter Open AI and database settings if these were not done during installation (see installation below if you want to install yourself).

    <img width="1159" alt="image" src="../../../documents/media/da_assistant1.png">

    Click on settings. Provide Open AI keys, deployment name and URL for ChatGPT. Optionally, you can provide deployment name for GPT-4 for advanced questions.
    For data, you can use the built-in SQLITE demo dataset or you can choose to specify your own SQL Server. In case you use SQLITE, you don't need to enter details for SQL Server.
    Click on submit to save settings.
3. There are two applications
    - SQL Query Writing Assistant: a simple application that translate business question into SQL query language then execute and display result.
    - Data Analysis Assistant: a more sophisticated application to perform advanced data analytics such as statisical analysis and forecasting. Here we demonstrate the use of [Chain of Thought](https://arxiv.org/abs/2201.11903) and [React] (https://arxiv.org/abs/2210.03629) techniques to perform multi-step processing where the next step in the chain also depends on the observation/result from the previous step. 
4. Use SQL Query Writing Assistant
    
     <img width="1159" alt="image" src="../../../documents/media/da_assistant2.png">
    
    - Use a question from the FAQ or enter your own question.
    - You can select ```show code`` and/or ``show prompt`` to show SQL query and the prompt behind the scene.
    - Click on submit to execute and see result.
4. Use Data Ananalyst Assistant
    
     <img width="1159" alt="image" src="../../../documents/media/da_assistant3.png">
    
    - Use a question from the FAQ or enter your own question.
    - You can select ```show code`` and/or ``show prompt`` to show SQL & Python code and  the prompt behind the scene.
    - Click on submit to execute and see result.
    - For advanced question such as forecasting, you can use GPT-4 as the engine 

      <img width="1159" alt="image" src="../../../documents/media/da_assistant4.png">

# Installation 
## Open AI setup
1. Create an Azure OpenAI deployment in an Azure subscription with a GPT-35-Turbo deployment and preferably a GPT-4 deployment.
Here we provide options to use both but GPT-4 should be used to address difficult & vague  questions.
We assume that your GPT-4 and CHATGPT deployments are in the same Azure Open AI resource.
## Install the application locally 
1. Clone the repo (e.g. ```git clone https://github.com/microsoft/OpenAIWorkshop.git``` or download). Then navigate to ```cd scenarios/natural_language_query/streamlit```
2. (Optional) Provide settings for Open AI and Database.You can either create a `secrets.env` file in the root of this folder (scenarios/natural_language_query/streamlit) as below or do it using the app's UI later on. 
=======
# Minimum Installation 
In order to run this locally or deploy to your Azure Subscription, you will need to do the following:

1. Create an Azure OpenAI deployment in an Azure subscription with a GPT-35-Turbo deployment and preferably a GPT-4 deployment.
Here we provide options to use both but GPT-4 should be used to address difficult & vague  questions.
We assume that your GPT-4 and CHATGPT deployments are in the same Azure Open AI resource.
1. Clone the repo (e.g. ```git clone https://github.com/microsoft/OpenAIWorkshop.git``` or download via zip). 

## To Run Locally
- [Azure Developer CLI](https://aka.ms/azure-dev/install)
- [Python 3+](https://www.python.org/downloads/)
    - **Important**: Python and the pip package manager must be in the path in Windows for the setup scripts to work.
    - **Important**: Ensure you can run `python --version` from console. On Ubuntu, you might need to run `sudo apt install python-is-python3` to link `python` to `python3`.    

>NOTE: Your Azure Account must have `Microsoft.Authorization/roleAssignments/write` permissions, such as [User Access Administrator](https://learn.microsoft.com/azure/role-based-access-control/built-in-roles#user-access-administrator) or [Owner](https://learn.microsoft.com/azure/role-based-access-control/built-in-roles#owner).  

>>>>>>> 23835b71

# Running Locally
1. Navigate to ```cd scenarios/natural_language_query/streamlit```
1. Create a python environment with version from 3.7 and 3.10
1. Import the requirements.txt `pip install -r requirements.txt`
1. To run the application from the command line: `streamlit run app.py`
1. The UI prompts for settings. If you want to save these so the next time you run the project you don't have to type them in, you can create a `secrets.env` file in the root of streamlit folder
    - Option 1: use built-in SQLITE. Then you don't need to install SQL Server.
        ```txt
        AZURE_OPENAI_API_KEY="9999999999999999999999999"
        AZURE_OPENAI_GPT4_DEPLOYMENT="NAME_OF_GPT_4_DEPLOYMENT"
        AZURE_OPENAI_CHATGPT_DEPLOYMENT="NAME_OF_CHATGPT_4_DEPLOYMENT"
        AZURE_OPENAI_ENDPOINT=https://openairesourcename.openai.azure.com/
        SQL_ENGINE = "sqlite"
        ```
    - Option 2: use your own SQL Server

        ```txt
        AZURE_OPENAI_API_KEY="9999999999999999999999999"
        AZURE_OPENAI_ENDPOINT="https://openairesourcename.openai.azure.com/"
        AZURE_OPENAI_GPT4_DEPLOYMENT="NAME_OF_GPT_4_DEPLOYMENT"
        AZURE_OPENAI_CHATGPT_DEPLOYMENT="NAME_OF_CHATGPT_4_DEPLOYMENT"
        SQL_USER="sqluserid"
        SQL_PASSWORD="sqlpassword"
        SQL_DATABASE="WideWorldImportersDW"
        SQL_SERVER="sqlservername.database.windows.net"
        ```
<<<<<<< HEAD
3. Create a python environment with version from 3.7 and 3.10
4. Import the requirements.txt `pip install -r requirements.txt`
5. From the window, run `streamlit run viz_v2.py`
6. If you are a Mac user, please follow [this](https://learn.microsoft.com/en-us/sql/connect/odbc/linux-mac/install-microsoft-odbc-driver-sql-server-macos?view=sql-server-ver16) to install ODBC for PYODBC
## Deploy the application to Azure 
=======
7. If you are a Mac user, please follow [this](https://learn.microsoft.com/en-us/sql/connect/odbc/linux-mac/install-microsoft-odbc-driver-sql-server-macos?view=sql-server-ver16) to install ODBC for PYODBC
# Upload to use in Azure App Service
>>>>>>> 23835b71
This application can be deployed to an Azure subscription using the Azure Developer CLI. There is no need to have any coding experience to deploy this application but you will need permissions to create resources in an Azure Subscription

To deploy to Azure:
- Install [Azure Developer CLI](https://aka.ms/azure-dev/install)
- Use either `git clone https://github.com/microsoft/OpenAIWorkshop.git` to clone the repo or download a zip
- Go to the local directory of the OpenAIWorkshop
- Authenticate to Azure by running `azd auth login`
- Create a local environment `azd env new`
    > 💡 NOTE: If deploying to the same Subscription as others, use a unique name
- Deploy the app and infrastructure using `azd up`



<|MERGE_RESOLUTION|>--- conflicted
+++ resolved
@@ -5,7 +5,6 @@
 - More difficult: Is that true that top 20% customers generate 80% revenue in 2016?
 - Advanced: Forecast monthly revenue for next 12 months starting from June-2018
 The application supports Python's built-in SQLITE as well as your own Microsoft SQL Server.
-<<<<<<< HEAD
 # Quick start with hosted demo application 
 1. Go to our hosted demo at https://app-web-ulajovkr7vyd4.azurewebsites.net/ if you do not want to install yourself.
 3. Enter Open AI and database settings if these were not done during installation (see installation below if you want to install yourself).
@@ -44,31 +43,6 @@
 ## Install the application locally 
 1. Clone the repo (e.g. ```git clone https://github.com/microsoft/OpenAIWorkshop.git``` or download). Then navigate to ```cd scenarios/natural_language_query/streamlit```
 2. (Optional) Provide settings for Open AI and Database.You can either create a `secrets.env` file in the root of this folder (scenarios/natural_language_query/streamlit) as below or do it using the app's UI later on. 
-=======
-# Minimum Installation 
-In order to run this locally or deploy to your Azure Subscription, you will need to do the following:
-
-1. Create an Azure OpenAI deployment in an Azure subscription with a GPT-35-Turbo deployment and preferably a GPT-4 deployment.
-Here we provide options to use both but GPT-4 should be used to address difficult & vague  questions.
-We assume that your GPT-4 and CHATGPT deployments are in the same Azure Open AI resource.
-1. Clone the repo (e.g. ```git clone https://github.com/microsoft/OpenAIWorkshop.git``` or download via zip). 
-
-## To Run Locally
-- [Azure Developer CLI](https://aka.ms/azure-dev/install)
-- [Python 3+](https://www.python.org/downloads/)
-    - **Important**: Python and the pip package manager must be in the path in Windows for the setup scripts to work.
-    - **Important**: Ensure you can run `python --version` from console. On Ubuntu, you might need to run `sudo apt install python-is-python3` to link `python` to `python3`.    
-
->NOTE: Your Azure Account must have `Microsoft.Authorization/roleAssignments/write` permissions, such as [User Access Administrator](https://learn.microsoft.com/azure/role-based-access-control/built-in-roles#user-access-administrator) or [Owner](https://learn.microsoft.com/azure/role-based-access-control/built-in-roles#owner).  
-
->>>>>>> 23835b71
-
-# Running Locally
-1. Navigate to ```cd scenarios/natural_language_query/streamlit```
-1. Create a python environment with version from 3.7 and 3.10
-1. Import the requirements.txt `pip install -r requirements.txt`
-1. To run the application from the command line: `streamlit run app.py`
-1. The UI prompts for settings. If you want to save these so the next time you run the project you don't have to type them in, you can create a `secrets.env` file in the root of streamlit folder
     - Option 1: use built-in SQLITE. Then you don't need to install SQL Server.
         ```txt
         AZURE_OPENAI_API_KEY="9999999999999999999999999"
@@ -89,20 +63,21 @@
         SQL_DATABASE="WideWorldImportersDW"
         SQL_SERVER="sqlservername.database.windows.net"
         ```
-<<<<<<< HEAD
-3. Create a python environment with version from 3.7 and 3.10
-4. Import the requirements.txt `pip install -r requirements.txt`
-5. From the window, run `streamlit run viz_v2.py`
-6. If you are a Mac user, please follow [this](https://learn.microsoft.com/en-us/sql/connect/odbc/linux-mac/install-microsoft-odbc-driver-sql-server-macos?view=sql-server-ver16) to install ODBC for PYODBC
+
+3. Navigate to ```cd scenarios/natural_language_query/streamlit```
+4. Create a python environment with version from 3.7 and 3.10
+5. Import the requirements.txt `pip install -r requirements.txt`
+6. To run the application from the command line: `streamlit run app.py`
+7. The UI prompts for settings. If you want to save these so the next time you run the project you don't have to type them in, you can create a `secrets.env` file in the root of streamlit folder
+8. If you are a Mac user, please follow [this](https://learn.microsoft.com/en-us/sql/connect/odbc/linux-mac/install-microsoft-odbc-driver-sql-server-macos?view=sql-server-ver16) to install ODBC for PYODBC
 ## Deploy the application to Azure 
-=======
-7. If you are a Mac user, please follow [this](https://learn.microsoft.com/en-us/sql/connect/odbc/linux-mac/install-microsoft-odbc-driver-sql-server-macos?view=sql-server-ver16) to install ODBC for PYODBC
-# Upload to use in Azure App Service
->>>>>>> 23835b71
-This application can be deployed to an Azure subscription using the Azure Developer CLI. There is no need to have any coding experience to deploy this application but you will need permissions to create resources in an Azure Subscription
-
+This application can be deployed to an Azure subscription using the Azure Developer CLI. 
+There is no need to have any coding experience to deploy this application but you will need permissions to create resources in an Azure Subscription
 To deploy to Azure:
 - Install [Azure Developer CLI](https://aka.ms/azure-dev/install)
+- [Python 3+](https://www.python.org/downloads/)
+    - **Important**: Python and the pip package manager must be in the path in Windows for the setup scripts to work.
+    - **Important**: Ensure you can run `python --version` from console. On Ubuntu, you might need to run `sudo apt install python-is-python3` to link `python` to `python3`.    
 - Use either `git clone https://github.com/microsoft/OpenAIWorkshop.git` to clone the repo or download a zip
 - Go to the local directory of the OpenAIWorkshop
 - Authenticate to Azure by running `azd auth login`
